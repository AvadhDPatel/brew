--- conflicted
+++ resolved
@@ -20,7 +20,6 @@
   module_function
 
   def linkage
-<<<<<<< HEAD
     DatabaseCache.new(:linkage) do |database_cache|
       ARGV.kegs.each do |keg|
         ohai "Checking #{keg.name} linkage" if ARGV.kegs.size > 1
@@ -30,24 +29,12 @@
 
         if ARGV.include?("--test")
           result.display_test_output
-          Homebrew.failed = true if result.broken_dylibs?
+          Homebrew.failed = true if result.broken_library_linkage?
         elsif ARGV.include?("--reverse")
           result.display_reverse_output
         else
           result.display_normal_output
         end
-=======
-    ARGV.kegs.each do |keg|
-      ohai "Checking #{keg.name} linkage" if ARGV.kegs.size > 1
-      result = LinkageChecker.new(keg)
-      if ARGV.include?("--test")
-        result.display_test_output
-        Homebrew.failed = true if result.broken_library_linkage?
-      elsif ARGV.include?("--reverse")
-        result.display_reverse_output
-      else
-        result.display_normal_output
->>>>>>> 5195e722
       end
     end
   end
